--- conflicted
+++ resolved
@@ -102,14 +102,8 @@
         self._ensure_data(length)
         return super().read_bytes(length)
 
-<<<<<<< HEAD
     def read_packet(self) -> Tuple[PacketType, AbstractDataObject]:
         packet_type = PacketType(self.read_byte())
-=======
-    def read_packet(self) -> Union[None, AbstractDataObject]:
-        try:
-            packet_type = PacketType(self.read_byte())
->>>>>>> 692824b3
 
         try:
             if packet_type == PacketType.VIDEO_DATA:
@@ -148,13 +142,5 @@
             else:
                 raise NotImplementedError
 
-<<<<<<< HEAD
         finally:
             self._flush_read_data()
-=======
-            raise NotImplementedError
-
-        except ConnectionError:
-            # Connection lost, reset buffer
-            self.buffer = io.BytesIO()
->>>>>>> 692824b3
